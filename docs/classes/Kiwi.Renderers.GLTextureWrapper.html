<!DOCTYPE html>
<html lang="en">
<head>
    <meta charset="utf-8">
    <title>Kiwi.Renderers.GLTextureWrapper - Kiwi.js</title>
    <link rel="stylesheet" href="http://yui.yahooapis.com/3.9.1/build/cssgrids/cssgrids-min.css">
    <link rel="stylesheet" href="../assets/vendor/prettify/prettify-min.css">
    <link rel="stylesheet" href="../assets/css/main.css" id="site_styles">
    <link rel="shortcut icon" type="image/png" href="../assets/favicon.png">
    <script src="http://yui.yahooapis.com/combo?3.9.1/build/yui/yui-min.js"></script>
</head>
<body class="yui3-skin-sam">

<div id="doc">
    <div id="hd" class="yui3-g header">
        <div class="yui3-u-3-4">
            
                <h1><img src="../assets/css/logo.png" title="Kiwi.js"></h1>
            
        </div>
        <div class="yui3-u-1-4 version">
            <em>API Docs for: 1.1.0</em>
        </div>
    </div>
    <div id="bd" class="yui3-g">

        <div class="yui3-u-1-4">
            <div id="docs-sidebar" class="sidebar apidocs">
                <div id="api-list">
    <h2 class="off-left">APIs</h2>
    <div id="api-tabview" class="tabview">
        <ul class="tabs">
            <li><a href="#api-classes">Classes</a></li>
            <li><a href="#api-modules">Modules</a></li>
        </ul>

        <div id="api-tabview-filter">
            <input type="search" id="api-filter" placeholder="Type to filter APIs">
        </div>

        <div id="api-tabview-panel">
            <ul id="api-classes" class="apis classes">
            
                <li><a href="../classes/Kiwi.Animations.Animation.html">Kiwi.Animations.Animation</a></li>
            
                <li><a href="../classes/Kiwi.Animations.Sequence.html">Kiwi.Animations.Sequence</a></li>
            
                <li><a href="../classes/Kiwi.Animations.Tween.html">Kiwi.Animations.Tween</a></li>
            
                <li><a href="../classes/Kiwi.Animations.Tweens.Easing.Back.html">Kiwi.Animations.Tweens.Easing.Back</a></li>
            
                <li><a href="../classes/Kiwi.Animations.Tweens.Easing.Bounce.html">Kiwi.Animations.Tweens.Easing.Bounce</a></li>
            
                <li><a href="../classes/Kiwi.Animations.Tweens.Easing.Circular.html">Kiwi.Animations.Tweens.Easing.Circular</a></li>
            
                <li><a href="../classes/Kiwi.Animations.Tweens.Easing.Cubic.html">Kiwi.Animations.Tweens.Easing.Cubic</a></li>
            
                <li><a href="../classes/Kiwi.Animations.Tweens.Easing.Elastic.html">Kiwi.Animations.Tweens.Easing.Elastic</a></li>
            
                <li><a href="../classes/Kiwi.Animations.Tweens.Easing.Exponential.html">Kiwi.Animations.Tweens.Easing.Exponential</a></li>
            
                <li><a href="../classes/Kiwi.Animations.Tweens.Easing.Linear.html">Kiwi.Animations.Tweens.Easing.Linear</a></li>
            
                <li><a href="../classes/Kiwi.Animations.Tweens.Easing.Quadratic.html">Kiwi.Animations.Tweens.Easing.Quadratic</a></li>
            
                <li><a href="../classes/Kiwi.Animations.Tweens.Easing.Quartic.html">Kiwi.Animations.Tweens.Easing.Quartic</a></li>
            
                <li><a href="../classes/Kiwi.Animations.Tweens.Easing.Quintic.html">Kiwi.Animations.Tweens.Easing.Quintic</a></li>
            
                <li><a href="../classes/Kiwi.Animations.Tweens.Easing.Sinusoidal.html">Kiwi.Animations.Tweens.Easing.Sinusoidal</a></li>
            
                <li><a href="../classes/Kiwi.Animations.Tweens.TweenManager.html">Kiwi.Animations.Tweens.TweenManager</a></li>
            
                <li><a href="../classes/Kiwi.Camera.html">Kiwi.Camera</a></li>
            
                <li><a href="../classes/Kiwi.CameraManager.html">Kiwi.CameraManager</a></li>
            
                <li><a href="../classes/Kiwi.Component.html">Kiwi.Component</a></li>
            
                <li><a href="../classes/Kiwi.ComponentManager.html">Kiwi.ComponentManager</a></li>
            
                <li><a href="../classes/Kiwi.Components.AnimationManager.html">Kiwi.Components.AnimationManager</a></li>
            
                <li><a href="../classes/Kiwi.Components.ArcadePhysics.html">Kiwi.Components.ArcadePhysics</a></li>
            
                <li><a href="../classes/Kiwi.Components.Box.html">Kiwi.Components.Box</a></li>
            
                <li><a href="../classes/Kiwi.Components.Input.html">Kiwi.Components.Input</a></li>
            
                <li><a href="../classes/Kiwi.Components.Sound.html">Kiwi.Components.Sound</a></li>
            
                <li><a href="../classes/Kiwi.Entity.html">Kiwi.Entity</a></li>
            
                <li><a href="../classes/Kiwi.Files.DataLibrary.html">Kiwi.Files.DataLibrary</a></li>
            
                <li><a href="../classes/Kiwi.Files.File.html">Kiwi.Files.File</a></li>
            
                <li><a href="../classes/Kiwi.Files.FileStore.html">Kiwi.Files.FileStore</a></li>
            
                <li><a href="../classes/Kiwi.Files.Loader.html">Kiwi.Files.Loader</a></li>
            
                <li><a href="../classes/Kiwi.Game.html">Kiwi.Game</a></li>
            
                <li><a href="../classes/Kiwi.GameManager.html">Kiwi.GameManager</a></li>
            
                <li><a href="../classes/Kiwi.GameObjects.Sprite.html">Kiwi.GameObjects.Sprite</a></li>
            
                <li><a href="../classes/Kiwi.GameObjects.StaticImage.html">Kiwi.GameObjects.StaticImage</a></li>
            
                <li><a href="../classes/Kiwi.GameObjects.Textfield.html">Kiwi.GameObjects.Textfield</a></li>
            
                <li><a href="../classes/Kiwi.GameObjects.Tilemap.TileMap.html">Kiwi.GameObjects.Tilemap.TileMap</a></li>
            
                <li><a href="../classes/Kiwi.GameObjects.Tilemap.TileMapLayer.html">Kiwi.GameObjects.Tilemap.TileMapLayer</a></li>
            
                <li><a href="../classes/Kiwi.GameObjects.Tilemap.TileType.html">Kiwi.GameObjects.Tilemap.TileType</a></li>
            
                <li><a href="../classes/Kiwi.Geom.AABB.html">Kiwi.Geom.AABB</a></li>
            
                <li><a href="../classes/Kiwi.Geom.Circle.html">Kiwi.Geom.Circle</a></li>
            
                <li><a href="../classes/Kiwi.Geom.Intersect.html">Kiwi.Geom.Intersect</a></li>
            
                <li><a href="../classes/Kiwi.Geom.IntersectResult.html">Kiwi.Geom.IntersectResult</a></li>
            
                <li><a href="../classes/Kiwi.Geom.Line.html">Kiwi.Geom.Line</a></li>
            
                <li><a href="../classes/Kiwi.Geom.Matrix.html">Kiwi.Geom.Matrix</a></li>
            
                <li><a href="../classes/Kiwi.Geom.Point.html">Kiwi.Geom.Point</a></li>
            
                <li><a href="../classes/Kiwi.Geom.Ray.html">Kiwi.Geom.Ray</a></li>
            
                <li><a href="../classes/Kiwi.Geom.Rectangle.html">Kiwi.Geom.Rectangle</a></li>
            
                <li><a href="../classes/Kiwi.Geom.Transform.html">Kiwi.Geom.Transform</a></li>
            
                <li><a href="../classes/Kiwi.Geom.Vector2.html">Kiwi.Geom.Vector2</a></li>
            
                <li><a href="../classes/Kiwi.Group.html">Kiwi.Group</a></li>
            
                <li><a href="../classes/Kiwi.HUD.HUDComponents.Counter.html">Kiwi.HUD.HUDComponents.Counter</a></li>
            
                <li><a href="../classes/Kiwi.HUD.HUDComponents.Time.html">Kiwi.HUD.HUDComponents.Time</a></li>
            
                <li><a href="../classes/Kiwi.HUD.HUDComponents.WidgetInput.html">Kiwi.HUD.HUDComponents.WidgetInput</a></li>
            
                <li><a href="../classes/Kiwi.HUD.HUDDisplay.html">Kiwi.HUD.HUDDisplay</a></li>
            
                <li><a href="../classes/Kiwi.HUD.HUDManager.html">Kiwi.HUD.HUDManager</a></li>
            
                <li><a href="../classes/Kiwi.HUD.HUDWidget.html">Kiwi.HUD.HUDWidget</a></li>
            
                <li><a href="../classes/Kiwi.HUD.Widget.Bar.html">Kiwi.HUD.Widget.Bar</a></li>
            
                <li><a href="../classes/Kiwi.HUD.Widget.BasicScore.html">Kiwi.HUD.Widget.BasicScore</a></li>
            
                <li><a href="../classes/Kiwi.HUD.Widget.Button.html">Kiwi.HUD.Widget.Button</a></li>
            
                <li><a href="../classes/Kiwi.HUD.Widget.Icon.html">Kiwi.HUD.Widget.Icon</a></li>
            
                <li><a href="../classes/Kiwi.HUD.Widget.IconBar.html">Kiwi.HUD.Widget.IconBar</a></li>
            
                <li><a href="../classes/Kiwi.HUD.Widget.Menu.html">Kiwi.HUD.Widget.Menu</a></li>
            
                <li><a href="../classes/Kiwi.HUD.Widget.MenuItem.html">Kiwi.HUD.Widget.MenuItem</a></li>
            
                <li><a href="../classes/Kiwi.HUD.Widget.TextField.html">Kiwi.HUD.Widget.TextField</a></li>
            
                <li><a href="../classes/Kiwi.HUD.Widget.Time.html">Kiwi.HUD.Widget.Time</a></li>
            
                <li><a href="../classes/Kiwi.IChild.html">Kiwi.IChild</a></li>
            
                <li><a href="../classes/Kiwi.Input.Finger.html">Kiwi.Input.Finger</a></li>
            
                <li><a href="../classes/Kiwi.Input.InputManager.html">Kiwi.Input.InputManager</a></li>
            
                <li><a href="../classes/Kiwi.Input.Key.html">Kiwi.Input.Key</a></li>
            
                <li><a href="../classes/Kiwi.Input.Keyboard.html">Kiwi.Input.Keyboard</a></li>
            
                <li><a href="../classes/Kiwi.Input.Keycodes.html">Kiwi.Input.Keycodes</a></li>
            
                <li><a href="../classes/Kiwi.Input.Mouse.html">Kiwi.Input.Mouse</a></li>
            
                <li><a href="../classes/Kiwi.Input.MouseCursor.html">Kiwi.Input.MouseCursor</a></li>
            
                <li><a href="../classes/Kiwi.Input.Pointer.html">Kiwi.Input.Pointer</a></li>
            
                <li><a href="../classes/Kiwi.Input.Touch.html">Kiwi.Input.Touch</a></li>
            
                <li><a href="../classes/Kiwi.PluginManager.html">Kiwi.PluginManager</a></li>
            
                <li><a href="../classes/Kiwi.Renderers.CanvasRenderer.html">Kiwi.Renderers.CanvasRenderer</a></li>
            
                <li><a href="../classes/Kiwi.Renderers.GLArrayBuffer.html">Kiwi.Renderers.GLArrayBuffer</a></li>
            
                <li><a href="../classes/Kiwi.Renderers.GLBlendMode.html">Kiwi.Renderers.GLBlendMode</a></li>
            
                <li><a href="../classes/Kiwi.Renderers.GLElementArrayBuffer.html">Kiwi.Renderers.GLElementArrayBuffer</a></li>
            
                <li><a href="../classes/Kiwi.Renderers.GLRenderManager.html">Kiwi.Renderers.GLRenderManager</a></li>
            
                <li><a href="../classes/Kiwi.Renderers.GLTextureManager.html">Kiwi.Renderers.GLTextureManager</a></li>
            
                <li><a href="../classes/Kiwi.Renderers.GLTextureWrapper.html">Kiwi.Renderers.GLTextureWrapper</a></li>
            
                <li><a href="../classes/Kiwi.Renderers.Renderer.html">Kiwi.Renderers.Renderer</a></li>
            
                <li><a href="../classes/Kiwi.Renderers.TextureAtlasRenderer.html">Kiwi.Renderers.TextureAtlasRenderer</a></li>
            
                <li><a href="../classes/Kiwi.Shaders.ShaderManager.html">Kiwi.Shaders.ShaderManager</a></li>
            
                <li><a href="../classes/Kiwi.Shaders.ShaderPair.html">Kiwi.Shaders.ShaderPair</a></li>
            
                <li><a href="../classes/Kiwi.Shaders.TextureAtlasShader.html">Kiwi.Shaders.TextureAtlasShader</a></li>
            
                <li><a href="../classes/Kiwi.Signal.html">Kiwi.Signal</a></li>
            
                <li><a href="../classes/Kiwi.SignalBinding.html">Kiwi.SignalBinding</a></li>
            
                <li><a href="../classes/Kiwi.Sound.Audio.html">Kiwi.Sound.Audio</a></li>
            
                <li><a href="../classes/Kiwi.Sound.AudioLibrary.html">Kiwi.Sound.AudioLibrary</a></li>
            
                <li><a href="../classes/Kiwi.Sound.AudioManager.html">Kiwi.Sound.AudioManager</a></li>
            
                <li><a href="../classes/Kiwi.Stage.html">Kiwi.Stage</a></li>
            
                <li><a href="../classes/Kiwi.State.html">Kiwi.State</a></li>
            
                <li><a href="../classes/Kiwi.StateConfig.html">Kiwi.StateConfig</a></li>
            
                <li><a href="../classes/Kiwi.StateManager.html">Kiwi.StateManager</a></li>
            
                <li><a href="../classes/Kiwi.System.Bootstrap.html">Kiwi.System.Bootstrap</a></li>
            
                <li><a href="../classes/Kiwi.System.Device.html">Kiwi.System.Device</a></li>
            
                <li><a href="../classes/Kiwi.Textures.SingleImage.html">Kiwi.Textures.SingleImage</a></li>
            
                <li><a href="../classes/Kiwi.Textures.SpriteSheet.html">Kiwi.Textures.SpriteSheet</a></li>
            
                <li><a href="../classes/Kiwi.Textures.TextureAtlas.html">Kiwi.Textures.TextureAtlas</a></li>
            
                <li><a href="../classes/Kiwi.Textures.TextureLibrary.html">Kiwi.Textures.TextureLibrary</a></li>
            
                <li><a href="../classes/Kiwi.Time.Clock.html">Kiwi.Time.Clock</a></li>
            
                <li><a href="../classes/Kiwi.Time.ClockManager.html">Kiwi.Time.ClockManager</a></li>
            
                <li><a href="../classes/Kiwi.Time.MasterClock.html">Kiwi.Time.MasterClock</a></li>
            
                <li><a href="../classes/Kiwi.Time.Timer.html">Kiwi.Time.Timer</a></li>
            
                <li><a href="../classes/Kiwi.Time.TimerEvent.html">Kiwi.Time.TimerEvent</a></li>
            
                <li><a href="../classes/Kiwi.Utils.Canvas.html">Kiwi.Utils.Canvas</a></li>
            
                <li><a href="../classes/Kiwi.Utils.Common.html">Kiwi.Utils.Common</a></li>
            
                <li><a href="../classes/Kiwi.Utils.GameMath.html">Kiwi.Utils.GameMath</a></li>
            
                <li><a href="../classes/Kiwi.Utils.RandomDataGenerator.html">Kiwi.Utils.RandomDataGenerator</a></li>
            
                <li><a href="../classes/Kiwi.Utils.RequestAnimationFrame.html">Kiwi.Utils.RequestAnimationFrame</a></li>
            
                <li><a href="../classes/Kiwi.Utils.Version.html">Kiwi.Utils.Version</a></li>
            
            </ul>

            <ul id="api-modules" class="apis modules">
            
                <li><a href="../modules/Animations.html">Animations</a></li>
            
                <li><a href="../modules/Components.html">Components</a></li>
            
                <li><a href="../modules/Easing.html">Easing</a></li>
            
                <li><a href="../modules/Files.html">Files</a></li>
            
                <li><a href="../modules/GameObjects.html">GameObjects</a></li>
            
                <li><a href="../modules/Geom.html">Geom</a></li>
            
                <li><a href="../modules/HUD.html">HUD</a></li>
            
                <li><a href="../modules/HUDComponents.html">HUDComponents</a></li>
            
                <li><a href="../modules/Input.html">Input</a></li>
            
                <li><a href="../modules/Kiwi.html">Kiwi</a></li>
            
                <li><a href="../modules/Renderers.html">Renderers</a></li>
            
                <li><a href="../modules/Shaders.html">Shaders</a></li>
            
                <li><a href="../modules/Sound.html">Sound</a></li>
            
                <li><a href="../modules/System.html">System</a></li>
            
                <li><a href="../modules/Textures.html">Textures</a></li>
            
                <li><a href="../modules/Tilemap.html">Tilemap</a></li>
            
                <li><a href="../modules/Time.html">Time</a></li>
            
                <li><a href="../modules/Tweens.html">Tweens</a></li>
            
                <li><a href="../modules/Utils.html">Utils</a></li>
            
                <li><a href="../modules/Widget.html">Widget</a></li>
            
            </ul>
        </div>
    </div>
</div>

            </div>
        </div>
        <div class="yui3-u-3-4">
                <div id="api-options">
        Show:
        <label for="api-show-inherited">
            <input type="checkbox" id="api-show-inherited" checked>
            Inherited
        </label>

        <label for="api-show-protected">
            <input type="checkbox" id="api-show-protected">
            Protected
        </label>

        <label for="api-show-private">
            <input type="checkbox" id="api-show-private">
            Private
        </label>
        <label for="api-show-deprecated">
            <input type="checkbox" id="api-show-deprecated">
            Deprecated
        </label>

    </div>


            <div class="apidocs">
                <div id="docs-main">
                    <div class="content">
                        <h1>Kiwi.Renderers.GLTextureWrapper Class</h1>
<div class="box meta">
    

    

    
        <div class="foundat">
            Defined in: <a href="../files/src_render_GLTextureWrapper.ts.html#l13"><code>src\render\GLTextureWrapper.ts:13</code></a>
        </div>
    

    
        
            Module: <a href="../modules/Renderers.html">Renderers</a><br>
            Parent Module: <a href="../modules/Kiwi.html">Kiwi</a>
        
    

    
</div>



<div class="box intro">
    <p>Wraps a webGL texture object</p>

</div>


    <div class="constructor">
        <h2>Constructor</h2>
        <div id="method_Kiwi.Renderers.GLTextureWrapper" class="method item">
    <h3 class="name"><code>Kiwi.Renderers.GLTextureWrapper</code></h3>

    
        <div class="args">
            <span class="paren">(</span><ul class="args-list inline commas">
            
                <li class="arg">
                    
                        <code>gl</code>
                    
                </li>
            
                <li class="arg">
                    
                        <code>atlas</code>
                    
                </li>
            
            </ul><span class="paren">)</span>
        </div>
    

    
        <span class="returns-inline">
            <span class="type"><a href="..\classes\Kiwi.Renderers.GLTextureWrapper.html" class="crosslink">Kiwi.Renderers.GLTextureWrapper</a></span>
        </span>
    

    

    

    

    

    

    

    <div class="meta">
        
            
                
                <p>
                
                Defined in
                
            
        
        
        <a href="../files/src_render_GLTextureWrapper.ts.html#l13"><code>src\render\GLTextureWrapper.ts:13</code></a>
        
        </p>


        

        
    </div>

    <div class="description">
        
    </div>

    
        <div class="params">
            <h4>Parameters:</h4>

            <ul class="params-list">
            
                <li class="param">
                    
                        <code class="param-name">gl</code>
                        <span class="type">WebGLRenderingContext</span>
                    

                    

                    <div class="param-description">
                         
                    </div>

                    
                </li>
            
                <li class="param">
                    
                        <code class="param-name">atlas</code>
                        <span class="type"><a href="../classes/Kiwi.Textures.TextureAtlas.html" class="crosslink">Kiwi.Textures.TextureAtlas</a></span>
                    

                    

                    <div class="param-description">
                        <p>The wrapper will default to wrapping atlas.image.</p>

                    </div>

                    
                </li>
            
            </ul>
        </div>
    

    
        <div class="returns">
            <h4>Returns:</h4>

            <div class="returns-description">
                
                    
                        <span class="type"><a href="..\classes\Kiwi.Renderers.GLTextureWrapper.html" class="crosslink">Kiwi.Renderers.GLTextureWrapper</a></span>:
                    
                
            </div>
        </div>
    

    
</div>

    </div>


<div id="classdocs" class="tabview">
    <ul class="api-class-tabs">
        <li class="api-class-tab index"><a href="#index">Index</a></li>

        
            <li class="api-class-tab methods"><a href="#methods">Methods</a></li>
        
        
            <li class="api-class-tab properties"><a href="#properties">Properties</a></li>
        
        
        
    </ul>

    <div>
        <div id="index" class="api-class-tabpanel index">
            <h2 class="off-left">Item Index</h2>

            
                <div class="index-section methods">
                    <h3>Methods</h3>

                    <ul class="index-list methods">
                        
                            <li class="index-item method public">
                                <a href="#method_createTexture">createTexture</a>

                                
                                
                            </li>
                        
                            <li class="index-item method public">
                                <a href="#method_deleteTexture">deleteTexture</a>

                                
                                
                            </li>
                        
                            <li class="index-item method public">
                                <a href="#method_refreshTexture">refreshTexture</a>

                                
                                
                            </li>
                        
                            <li class="index-item method public">
                                <a href="#method_uploadTexture">uploadTexture</a>

                                
                                
                            </li>
                        
                    </ul>
                </div>
            

            
                <div class="index-section properties">
                    <h3>Properties</h3>

                    <ul class="index-list properties">
                        
                            <li class="index-item property">
                                <a href="#property_created">created</a>

                                
                                
                            </li>
                        
                            <li class="index-item property public">
                                <a href="#property_image">image</a>

                                
                                
                            </li>
                        
                            <li class="index-item property">
                                <a href="#property_numBytes">numBytes</a>

                                
                                
                            </li>
                        
                            <li class="index-item property public">
                                <a href="#property_texture">texture</a>

                                
                                
                            </li>
                        
                            <li class="index-item property">
                                <a href="#property_textureAtlas">textureAtlas</a>

                                
                                
                            </li>
                        
                            <li class="index-item property">
                                <a href="#property_uploaded">uploaded</a>

                                
                                
                            </li>
                        
                    </ul>
                </div>
            

            

            
        </div>

        
            <div id="methods" class="api-class-tabpanel">
                <h2 class="off-left">Methods</h2>

                
                    <div id="method_createTexture" class="method item public">
    <h3 class="name"><code>createTexture</code></h3>

    
        <div class="args">
            <span class="paren">(</span><ul class="args-list inline commas">
            
                <li class="arg">
                    
                        <code>gl</code>
                    
                </li>
            
            </ul><span class="paren">)</span>
        </div>
    

    

    

    
        <span class="flag public">public</span>
    

    

    

    

    

    <div class="meta">
        
            
                
                <p>
                
                Defined in
                
            
        
        
<<<<<<< HEAD
        <a href="../files/src_render_GLTextureWrapper.ts.html#l98"><code>src&#x2F;render&#x2F;GLTextureWrapper.ts:98</code></a>
=======
        <a href="../files/src_render_GLTextureWrapper.ts.html#l90"><code>src\render\GLTextureWrapper.ts:90</code></a>
>>>>>>> f280ca0a
        
        </p>


        

        
    </div>

    <div class="description">
        <p>Creates a webgl texture object</p>

    </div>

    
        <div class="params">
            <h4>Parameters:</h4>

            <ul class="params-list">
            
                <li class="param">
                    
                        <code class="param-name">gl</code>
                        <span class="type">WebGLRenderingContext</span>
                    

                    

                    <div class="param-description">
                         
                    </div>

                    
                </li>
            
            </ul>
        </div>
    

    

    
</div>

                
                    <div id="method_deleteTexture" class="method item public">
    <h3 class="name"><code>deleteTexture</code></h3>

    
        <div class="args">
            <span class="paren">(</span><ul class="args-list inline commas">
            
                <li class="arg">
                    
                        <code>gl</code>
                    
                </li>
            
            </ul><span class="paren">)</span>
        </div>
    

    

    

    
        <span class="flag public">public</span>
    

    

    

    

    

    <div class="meta">
        
            
                
                <p>
                
                Defined in
                
            
        
        
<<<<<<< HEAD
        <a href="../files/src_render_GLTextureWrapper.ts.html#l156"><code>src&#x2F;render&#x2F;GLTextureWrapper.ts:156</code></a>
=======
        <a href="../files/src_render_GLTextureWrapper.ts.html#l148"><code>src\render\GLTextureWrapper.ts:148</code></a>
>>>>>>> f280ca0a
        
        </p>


        

        
    </div>

    <div class="description">
        <p>Deletes a webgl texture</p>

    </div>

    
        <div class="params">
            <h4>Parameters:</h4>

            <ul class="params-list">
            
                <li class="param">
                    
                        <code class="param-name">gl</code>
                        <span class="type">WebGLRenderingContext</span>
                    

                    

                    <div class="param-description">
                         
                    </div>

                    
                </li>
            
            </ul>
        </div>
    

    

    
</div>

                
                    <div id="method_refreshTexture" class="method item public">
    <h3 class="name"><code>refreshTexture</code></h3>

    
        <div class="args">
            <span class="paren">(</span><ul class="args-list inline commas">
            
                <li class="arg">
                    
                        <code>gl</code>
                    
                </li>
            
            </ul><span class="paren">)</span>
        </div>
    

    

    

    
        <span class="flag public">public</span>
    

    

    

    

    

    <div class="meta">
        
            
                
                <p>
                
                Defined in
                
            
        
        
<<<<<<< HEAD
        <a href="../files/src_render_GLTextureWrapper.ts.html#l145"><code>src&#x2F;render&#x2F;GLTextureWrapper.ts:145</code></a>
=======
        <a href="../files/src_render_GLTextureWrapper.ts.html#l137"><code>src\render\GLTextureWrapper.ts:137</code></a>
>>>>>>> f280ca0a
        
        </p>


        

        
    </div>

    <div class="description">
        <p>Re-uploads a webgl texture object to video memory</p>

    </div>

    
        <div class="params">
            <h4>Parameters:</h4>

            <ul class="params-list">
            
                <li class="param">
                    
                        <code class="param-name">gl</code>
                        <span class="type">WebGLRenderingContext</span>
                    

                    

                    <div class="param-description">
                         
                    </div>

                    
                </li>
            
            </ul>
        </div>
    

    

    
</div>

                
                    <div id="method_uploadTexture" class="method item public">
    <h3 class="name"><code>uploadTexture</code></h3>

    
        <div class="args">
            <span class="paren">(</span><ul class="args-list inline commas">
            
                <li class="arg">
                    
                        <code>gl</code>
                    
                </li>
            
            </ul><span class="paren">)</span>
        </div>
    

    

    

    
        <span class="flag public">public</span>
    

    

    

    

    

    <div class="meta">
        
            
                
                <p>
                
                Defined in
                
            
        
        
<<<<<<< HEAD
        <a href="../files/src_render_GLTextureWrapper.ts.html#l111"><code>src&#x2F;render&#x2F;GLTextureWrapper.ts:111</code></a>
=======
        <a href="../files/src_render_GLTextureWrapper.ts.html#l103"><code>src\render\GLTextureWrapper.ts:103</code></a>
>>>>>>> f280ca0a
        
        </p>


        

        
    </div>

    <div class="description">
        <p>Uploads a webgl texture object to video memory</p>

    </div>

    
        <div class="params">
            <h4>Parameters:</h4>

            <ul class="params-list">
            
                <li class="param">
                    
                        <code class="param-name">gl</code>
                        <span class="type">WebGLRenderingContext</span>
                    

                    

                    <div class="param-description">
                         
                    </div>

                    
                </li>
            
            </ul>
        </div>
    

    

    
</div>

                
            </div>
        

        
            <div id="properties" class="api-class-tabpanel">
                <h2 class="off-left">Properties</h2>

                
                    <div id="property_created" class="property item">
    <h3 class="name"><code>created</code></h3>
    <span class="type">Boolean</span>

    

    

    

    

    <div class="meta">
        
            
                
                <p>
                
                Defined in
                
            
        
        
        <a href="../files/src_render_GLTextureWrapper.ts.html#l51"><code>src\render\GLTextureWrapper.ts:51</code></a>
        
        </p>

        

        
    </div>

    <div class="description">
        <p>Returns whether the texture has been created</p>

    </div>

    

    

    
</div>

                
                    <div id="property_image" class="property item public">
    <h3 class="name"><code>image</code></h3>
    <span class="type">HTMLImageElement</span>

    

    
        <span class="flag public">public</span>
    

    

    

    <div class="meta">
        
            
                
                <p>
                
                Defined in
                
            
        
        
        <a href="../files/src_render_GLTextureWrapper.ts.html#l79"><code>src\render\GLTextureWrapper.ts:79</code></a>
        
        </p>

        

        
    </div>

    <div class="description">
        <p>The image wrapped by this wrapper.</p>

    </div>

    

    

    
</div>

                
                    <div id="property_numBytes" class="property item">
    <h3 class="name"><code>numBytes</code></h3>
    <span class="type"><a href="..\classes\Kiwi.Textures.TextureAtlas.html" class="crosslink">Kiwi.Textures.TextureAtlas</a></span>

    

    

    

    

    <div class="meta">
        
            
                
                <p>
                
                Defined in
                
            
        
        
        <a href="../files/src_render_GLTextureWrapper.ts.html#l40"><code>src\render\GLTextureWrapper.ts:40</code></a>
        
        </p>

        

        
    </div>

    <div class="description">
        <p>The number of bytes in the texture</p>

    </div>

    

    

    
</div>

                
                    <div id="property_texture" class="property item public">
    <h3 class="name"><code>texture</code></h3>
    <span class="type">WebGLTexture</span>

    

    
        <span class="flag public">public</span>
    

    

    

    <div class="meta">
        
            
                
                <p>
                
                Defined in
                
            
        
        
        <a href="../files/src_render_GLTextureWrapper.ts.html#l71"><code>src\render\GLTextureWrapper.ts:71</code></a>
        
        </p>

        

        
    </div>

    <div class="description">
        
    </div>

    

    

    
</div>

                
                    <div id="property_textureAtlas" class="property item">
    <h3 class="name"><code>textureAtlas</code></h3>
    <span class="type"><a href="..\classes\Kiwi.Textures.TextureAtlas.html" class="crosslink">Kiwi.Textures.TextureAtlas</a></span>

    

    

    

    

    <div class="meta">
        
            
                
                <p>
                
                Defined in
                
            
        
        
        <a href="../files/src_render_GLTextureWrapper.ts.html#l32"><code>src\render\GLTextureWrapper.ts:32</code></a>
        
        </p>

        

        
    </div>

    <div class="description">
        <p>The textureAtlas used by the GLTexture</p>

    </div>

    

    

    
</div>

                
                    <div id="property_uploaded" class="property item">
    <h3 class="name"><code>uploaded</code></h3>
    <span class="type">Boolean</span>

    

    

    

    

    <div class="meta">
        
            
                
                <p>
                
                Defined in
                
            
        
        
        <a href="../files/src_render_GLTextureWrapper.ts.html#l61"><code>src\render\GLTextureWrapper.ts:61</code></a>
        
        </p>

        

        
    </div>

    <div class="description">
        <p>Returns whether the texture has been uploaded to video memory</p>

    </div>

    

    

    
</div>

                
            </div>
        

        

        
    </div>
</div>

                    </div>
                </div>
            </div>
        </div>
    </div>
</div>
<script src="../assets/vendor/prettify/prettify-min.js"></script>
<script>prettyPrint();</script>
<script src="../assets/js/yui-prettify.js"></script>
<script src="../assets/../api.js"></script>
<script src="../assets/js/api-filter.js"></script>
<script src="../assets/js/api-list.js"></script>
<script src="../assets/js/api-search.js"></script>
<script src="../assets/js/apidocs.js"></script>
</body>
</html><|MERGE_RESOLUTION|>--- conflicted
+++ resolved
@@ -667,11 +667,7 @@
             
         
         
-<<<<<<< HEAD
-        <a href="../files/src_render_GLTextureWrapper.ts.html#l98"><code>src&#x2F;render&#x2F;GLTextureWrapper.ts:98</code></a>
-=======
         <a href="../files/src_render_GLTextureWrapper.ts.html#l90"><code>src\render\GLTextureWrapper.ts:90</code></a>
->>>>>>> f280ca0a
         
         </p>
 
@@ -761,11 +757,7 @@
             
         
         
-<<<<<<< HEAD
-        <a href="../files/src_render_GLTextureWrapper.ts.html#l156"><code>src&#x2F;render&#x2F;GLTextureWrapper.ts:156</code></a>
-=======
         <a href="../files/src_render_GLTextureWrapper.ts.html#l148"><code>src\render\GLTextureWrapper.ts:148</code></a>
->>>>>>> f280ca0a
         
         </p>
 
@@ -855,11 +847,7 @@
             
         
         
-<<<<<<< HEAD
-        <a href="../files/src_render_GLTextureWrapper.ts.html#l145"><code>src&#x2F;render&#x2F;GLTextureWrapper.ts:145</code></a>
-=======
         <a href="../files/src_render_GLTextureWrapper.ts.html#l137"><code>src\render\GLTextureWrapper.ts:137</code></a>
->>>>>>> f280ca0a
         
         </p>
 
@@ -949,11 +937,7 @@
             
         
         
-<<<<<<< HEAD
-        <a href="../files/src_render_GLTextureWrapper.ts.html#l111"><code>src&#x2F;render&#x2F;GLTextureWrapper.ts:111</code></a>
-=======
         <a href="../files/src_render_GLTextureWrapper.ts.html#l103"><code>src\render\GLTextureWrapper.ts:103</code></a>
->>>>>>> f280ca0a
         
         </p>
 
