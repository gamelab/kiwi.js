--- conflicted
+++ resolved
@@ -19,7 +19,7 @@
             
         </div>
         <div class="yui3-u-1-4 version">
-            <em>API Docs for: 1.4.1</em>
+                        <em>API Docs for: 1.4.1</em>
         </div>
     </div>
     <div id="bd" class="yui3-g">
@@ -782,11 +782,7 @@
             
         
         
-<<<<<<< HEAD
-        <a href="../files/src_render_GLTextureManager.ts.html#l112"><code>src\render\GLTextureManager.ts:112</code></a>
-=======
         <a href="../files/src_render_GLTextureManager.ts.html#l112"><code>src&#x2F;render&#x2F;GLTextureManager.ts:112</code></a>
->>>>>>> 55f210fa
         
         </p>
 
@@ -901,11 +897,7 @@
             
         
         
-<<<<<<< HEAD
-        <a href="../files/src_render_GLTextureManager.ts.html#l270"><code>src\render\GLTextureManager.ts:270</code></a>
-=======
         <a href="../files/src_render_GLTextureManager.ts.html#l270"><code>src&#x2F;render&#x2F;GLTextureManager.ts:270</code></a>
->>>>>>> 55f210fa
         
         </p>
 
@@ -1025,11 +1017,7 @@
             
         
         
-<<<<<<< HEAD
-        <a href="../files/src_render_GLTextureManager.ts.html#l93"><code>src\render\GLTextureManager.ts:93</code></a>
-=======
         <a href="../files/src_render_GLTextureManager.ts.html#l93"><code>src&#x2F;render&#x2F;GLTextureManager.ts:93</code></a>
->>>>>>> 55f210fa
         
         </p>
 
@@ -1131,11 +1119,7 @@
             
         
         
-<<<<<<< HEAD
-        <a href="../files/src_render_GLTextureManager.ts.html#l126"><code>src\render\GLTextureManager.ts:126</code></a>
-=======
         <a href="../files/src_render_GLTextureManager.ts.html#l126"><code>src&#x2F;render&#x2F;GLTextureManager.ts:126</code></a>
->>>>>>> 55f210fa
         
         </p>
 
@@ -1252,11 +1236,7 @@
             
         
         
-<<<<<<< HEAD
-        <a href="../files/src_render_GLTextureManager.ts.html#l189"><code>src\render\GLTextureManager.ts:189</code></a>
-=======
         <a href="../files/src_render_GLTextureManager.ts.html#l189"><code>src&#x2F;render&#x2F;GLTextureManager.ts:189</code></a>
->>>>>>> 55f210fa
         
         </p>
 
@@ -1352,11 +1332,7 @@
             
         
         
-<<<<<<< HEAD
-        <a href="../files/src_render_GLTextureManager.ts.html#l217"><code>src\render\GLTextureManager.ts:217</code></a>
-=======
         <a href="../files/src_render_GLTextureManager.ts.html#l217"><code>src&#x2F;render&#x2F;GLTextureManager.ts:217</code></a>
->>>>>>> 55f210fa
         
         </p>
 
@@ -1469,11 +1445,7 @@
             
         
         
-<<<<<<< HEAD
-        <a href="../files/src_render_GLTextureManager.ts.html#l173"><code>src\render\GLTextureManager.ts:173</code></a>
-=======
         <a href="../files/src_render_GLTextureManager.ts.html#l173"><code>src&#x2F;render&#x2F;GLTextureManager.ts:173</code></a>
->>>>>>> 55f210fa
         
         </p>
 
@@ -1586,11 +1558,7 @@
             
         
         
-<<<<<<< HEAD
-        <a href="../files/src_render_GLTextureManager.ts.html#l205"><code>src\render\GLTextureManager.ts:205</code></a>
-=======
         <a href="../files/src_render_GLTextureManager.ts.html#l205"><code>src&#x2F;render&#x2F;GLTextureManager.ts:205</code></a>
->>>>>>> 55f210fa
         
         </p>
 
@@ -1703,11 +1671,7 @@
             
         
         
-<<<<<<< HEAD
-        <a href="../files/src_render_GLTextureManager.ts.html#l162"><code>src\render\GLTextureManager.ts:162</code></a>
-=======
         <a href="../files/src_render_GLTextureManager.ts.html#l162"><code>src&#x2F;render&#x2F;GLTextureManager.ts:162</code></a>
->>>>>>> 55f210fa
         
         </p>
 
@@ -1818,11 +1782,7 @@
             
         
         
-<<<<<<< HEAD
-        <a href="../files/src_render_GLTextureManager.ts.html#l147"><code>src\render\GLTextureManager.ts:147</code></a>
-=======
         <a href="../files/src_render_GLTextureManager.ts.html#l147"><code>src&#x2F;render&#x2F;GLTextureManager.ts:147</code></a>
->>>>>>> 55f210fa
         
         </p>
 
@@ -1943,11 +1903,7 @@
             
         
         
-<<<<<<< HEAD
-        <a href="../files/src_render_GLTextureManager.ts.html#l229"><code>src\render\GLTextureManager.ts:229</code></a>
-=======
         <a href="../files/src_render_GLTextureManager.ts.html#l229"><code>src&#x2F;render&#x2F;GLTextureManager.ts:229</code></a>
->>>>>>> 55f210fa
         
         </p>
 
