--- conflicted
+++ resolved
@@ -17,13 +17,8 @@
     * @constructor
     * @param game {Kiwi.Game} The game that this icon belongs to.
     * @param atlas {Kiwi.Textures.TextureAtlas} The image that you would like displayed.
-<<<<<<< HEAD
-    * @param x {number} The coordinate of the icon on the x-axis.
-    * @param y {number The coordinate of the icon on the y-axis.
-=======
     * @param x {Number} The coordinate of the icon on the x-axis.
     * @param y {Number} The coordinate of the icon on the y-axis.
->>>>>>> c2078997
     * @return {Kiwi.HUD.Widget.Icon}
     */
     export class Icon extends Kiwi.HUD.HUDWidget {
