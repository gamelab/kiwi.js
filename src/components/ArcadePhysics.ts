--- conflicted
+++ resolved
@@ -361,13 +361,8 @@
             /*var members: IChild[] = group1.members;
             var i: number = 0;
             while (i < group1.members.length) {
-<<<<<<< HEAD
                 if(ArcadePhysics.overlapsObjectGroup(members[i++], group2, separateObjects)) result = true;
-            }
-=======
-                result = ArcadePhysics.overlapsObjectGroup(members[i++], group2, notifyCallback, separateObjects);
             }*/
->>>>>>> f9983473
             return result;
 
         }
