﻿<?xml version="1.0" encoding="utf-8"?>
<Project ToolsVersion="4.0" DefaultTargets="Build" xmlns="http://schemas.microsoft.com/developer/msbuild/2003">
  <Import Project="$(MSBuildExtensionsPath)\$(MSBuildToolsVersion)\Microsoft.Common.props" Condition="Exists('$(MSBuildExtensionsPath)\$(MSBuildToolsVersion)\Microsoft.Common.props')" />
  <PropertyGroup>
    <Configuration Condition=" '$(Configuration)' == '' ">Debug</Configuration>
    <ProjectGuid>{F55F4EFD-4899-456C-A9FF-81A39FE36CD5}</ProjectGuid>
    <ProjectTypeGuids>{349c5851-65df-11da-9384-00065b846f21};{fae04ec0-301f-11d3-bf4b-00c04f79efbc}</ProjectTypeGuids>
    <OutputType>Library</OutputType>
    <OutputPath>bin</OutputPath>
    <TargetFrameworkVersion>v4.5</TargetFrameworkVersion>
    <DebugType>full</DebugType>
    <DebugSymbols>true</DebugSymbols>
    <FileUpgradeFlags>
    </FileUpgradeFlags>
    <OldToolsVersion>4.0</OldToolsVersion>
    <UseIISExpress>true</UseIISExpress>
    <IISExpressSSLPort />
    <IISExpressAnonymousAuthentication />
    <IISExpressWindowsAuthentication />
    <IISExpressUseClassicPipelineMode />
    <UpgradeBackupLocation />
  </PropertyGroup>
  <ItemGroup>
<<<<<<< HEAD
    <TypeScriptCompile Include="Tweening\Chaining.ts" />
    <TypeScriptCompile Include="Transform\Alpha.ts" />
    <TypeScriptCompile Include="Input\General.ts" />
    <TypeScriptCompile Include="Tilemaps\Generation.ts" />
    <TypeScriptCompile Include="Audio\FiringOfRockets.ts" />
    <TypeScriptCompile Include="Hud\SpotTheNinja.ts" />
    <TypeScriptCompile Include="Hud\Platformer.ts" />
    <TypeScriptCompile Include="Hud\AmmoOut.ts" />
    <TypeScriptCompile Include="Audio\MachineGunDeath.ts" />
    <Content Include="Audio\MachineGunDeath.js">
      <DependentUpon>MachineGunDeath.ts</DependentUpon>
    </Content>
    <Content Include="Hud\AmmoOut.js">
      <DependentUpon>AmmoOut.ts</DependentUpon>
    </Content>
    <Content Include="Hud\Platformer.js">
      <DependentUpon>Platformer.ts</DependentUpon>
    </Content>
    <Content Include="Hud\ScoreWidget.js">
      <DependentUpon>SpotTheNinja.ts</DependentUpon>
    </Content>
    <TypeScriptCompile Include="Introduction\ExtendSprite.ts" />
    <Content Include="Introduction\ExtendSprite.js">
      <DependentUpon>ExtendSprite.ts</DependentUpon>
    </Content>
    <Content Include="Stage\StageSize.js" />
    <TypeScriptCompile Include="Stage\StageSize.ts" />
    <Content Include="Tilemaps\Generation.js">
      <DependentUpon>Generation.ts</DependentUpon>
    </Content>
    <Content Include="Input\General.js">
      <DependentUpon>General.ts</DependentUpon>
    </Content>
    <TypeScriptCompile Include="Input\MouseManager.ts" />
    <TypeScriptCompile Include="Input\KeyboardEvents.ts" />
    <Content Include="Input\MouseManager.js">
      <DependentUpon>MouseManager.ts</DependentUpon>
    </Content>
    <TypeScriptCompile Include="Timer\Repeating.ts" />
    <TypeScriptCompile Include="Timer\SetNumber.ts" />
    <TypeScriptCompile Include="Introduction\Textarea.ts" />
    <TypeScriptCompile Include="MultiTouch\TouchManager.ts" />
    <TypeScriptCompile Include="States\SwitchingBetween.ts" />
    <Content Include="States\SwitchingBetween.js">
      <DependentUpon>SwitchingBetween.ts</DependentUpon>
    </Content>
    <TypeScriptCompile Include="Tilemaps\Paralax.ts" />
    <Content Include="Tilemaps\Paralax.js">
      <DependentUpon>Paralax.ts</DependentUpon>
    </Content>
    <TypeScriptCompile Include="Tilemaps\Physics.ts" />
    <Content Include="Tilemaps\Physics.js">
      <DependentUpon>Physics.ts</DependentUpon>
    </Content>
    <Content Include="Timer\SetNumber.js">
      <DependentUpon>SetNumber.ts</DependentUpon>
    </Content>
    <Content Include="Timer\TimerEvent.js">
      <DependentUpon>Repeating.ts</DependentUpon>
    </Content>
    <Content Include="Transform\Alpha.js">
      <DependentUpon>Alpha.ts</DependentUpon>
    </Content>
    <TypeScriptCompile Include="Transform\GroupTransform.ts" />
    <Content Include="Transform\Group.js">
      <DependentUpon>GroupTransform.ts</DependentUpon>
    </Content>
    <Content Include="Tweening\CreateTween.js">
      <DependentUpon>CreateTween.ts</DependentUpon>
    </Content>
    <TypeScriptCompile Include="Tweening\CreateTween.ts" />
    <TypeScriptCompile Include="Tweening\Looping.ts" />
    <TypeScriptCompile Include="Tweening\EasingMethods.ts" />
    <TypeScriptCompile Include="Transform\Moving.ts" />
    <Content Include="Transform\Moving.js">
      <DependentUpon>Moving.ts</DependentUpon>
    </Content>
    <TypeScriptCompile Include="Transform\Rotation.ts" />
    <Content Include="Transform\Rotation.js">
      <DependentUpon>Rotation.ts</DependentUpon>
    </Content>
    <Content Include="Transform\Scaling.js">
      <DependentUpon>Scaling.ts</DependentUpon>
    </Content>
    <TypeScriptCompile Include="Transform\Scaling.ts" />
    <TypeScriptCompile Include="Introduction\Spritesheets.ts" />
    <TypeScriptCompile Include="AnimationComponent\Creation.ts" />
    <TypeScriptCompile Include="AnimationComponent\AddingCallbacks.ts" />
    <Content Include="AnimationComponent\Animation.js">
      <DependentUpon>Creation.ts</DependentUpon>
    </Content>
    <TypeScriptCompile Include="Introduction\Sprite.ts" />
    <TypeScriptCompile Include="AnimationComponent\MultipleSprites.ts" />
    <TypeScriptCompile Include="AnimationComponent\NextAndPrevFrames.ts" />
    <TypeScriptCompile Include="AnimationComponent\PausingAndResuming.ts" />
    <TypeScriptCompile Include="Input\Dragging.ts" />
    <TypeScriptCompile Include="AnimationComponent\PlayingInReverse.ts" />
    <Content Include="AnimationComponent\PlayingInReverse.js">
      <DependentUpon>PlayingInReverse.ts</DependentUpon>
    </Content>
    <Content Include="Input\Dragging.js">
      <DependentUpon>Dragging.ts</DependentUpon>
    </Content>
    <TypeScriptCompile Include="Input\InputComponent.ts" />
    <Content Include="Input\OnDownEvent.js">
      <DependentUpon>InputComponent.ts</DependentUpon>
    </Content>
    <Content Include="Introduction\Sprite.js">
      <DependentUpon>Sprite.ts</DependentUpon>
    </Content>
    <Content Include="Introduction\Introduction.js">
      <DependentUpon>StateIntroduction.ts</DependentUpon>
    </Content>
    <TypeScriptCompile Include="Introduction\StateIntroduction.ts" />
    <TypeScriptCompile Include="Introduction\StaticImage.ts" />
    <Content Include="Introduction\1- Creation.js">
      <DependentUpon>StaticImage.ts</DependentUpon>
    </Content>
=======
    <None Include="Input\MultiTouch.ts" />
    <None Include="Introduction\SwitchingStates.ts" />
    <None Include="Tweening\Chaining.ts" />
    <None Include="Transform\Alpha.ts" />
    <None Include="Input\General.ts" />
    <None Include="Tilemaps\Generation.ts" />
    <None Include="Audio\FiringOfRockets.ts" />
    <None Include="Hud\SpotTheNinja.ts" />
    <None Include="Hud\Platformer.ts" />
    <None Include="Hud\AmmoOut.ts" />
    <None Include="Audio\MachineGunDeath.ts" />
    <None Include="Input\KeyboardEvents.ts" />
    <None Include="Timer\Repeating.ts" />
    <None Include="Timer\SetNumber.ts" />
    <None Include="Introduction\Textarea.ts" />
    <None Include="Tilemaps\Paralax.ts" />
    <None Include="Transform\GroupTransform.ts" />
    <None Include="Tweening\CreateTween.ts" />
    <None Include="Tweening\Looping.ts" />
    <None Include="Tweening\EasingMethods.ts" />
    <None Include="Transform\Moving.ts" />
    <None Include="Transform\Rotation.ts" />
    <None Include="Transform\Scaling.ts" />
    <None Include="Introduction\Spritesheets.ts" />
    <None Include="AnimationComponent\Creation.ts" />
    <None Include="AnimationComponent\AddingCallbacks.ts" />
    <None Include="Introduction\Sprite.ts" />
    <None Include="AnimationComponent\MultipleSprites.ts" />
    <None Include="AnimationComponent\NextAndPrevFrames.ts" />
    <None Include="AnimationComponent\PausingAndResuming.ts" />
    <None Include="Input\Dragging.ts" />
    <None Include="AnimationComponent\PlayingInReverse.ts" />
    <None Include="Input\InputComponent.ts" />
    <None Include="Introduction\StateIntroduction.ts" />
    <None Include="Introduction\StaticImage.ts" />
>>>>>>> 2b124edc
    <Content Include="cocoon.php" />
    <TypeScriptCompile Include="Dummy\DummyScript.ts" />
    <Content Include="Dummy\DummyScript.js">
      <DependentUpon>DummyScript.ts</DependentUpon>
    </Content>
  </ItemGroup>
  <ItemGroup />
  <ItemGroup>
    <Content Include="index.php" />
  </ItemGroup>
  <ItemGroup>
    <Content Include="browser.php" />
  </ItemGroup>
  <PropertyGroup>
    <VisualStudioVersion Condition="'$(VisualStudioVersion)' == ''">10.0</VisualStudioVersion>
    <VSToolsPath Condition="'$(VSToolsPath)' == ''">$(MSBuildExtensionsPath32)\Microsoft\VisualStudio\v$(VisualStudioVersion)</VSToolsPath>
  </PropertyGroup>
  <PropertyGroup>
    <RootNamespace>Tests</RootNamespace>
  </PropertyGroup>
  <PropertyGroup>
    <RunPostBuildEvent>Always</RunPostBuildEvent>
  </PropertyGroup>
  <Import Project="$(MSBuildBinPath)\Microsoft.CSharp.targets" />
  <Import Project="$(VSToolsPath)\WebApplications\Microsoft.WebApplication.targets" Condition="'$(VSToolsPath)' != ''" />
  <Import Project="$(MSBuildExtensionsPath32)\Microsoft\VisualStudio\v10.0\WebApplications\Microsoft.WebApplication.targets" Condition="false" />
  <ProjectExtensions>
    <VisualStudio>
      <FlavorProperties GUID="{349c5851-65df-11da-9384-00065b846f21}">
        <WebProjectProperties>
          <UseIIS>True</UseIIS>
          <AutoAssignPort>True</AutoAssignPort>
          <DevelopmentServerPort>58581</DevelopmentServerPort>
          <DevelopmentServerVPath>/</DevelopmentServerVPath>
          <IISUrl>http://localhost:58753/</IISUrl>
          <NTLMAuthentication>False</NTLMAuthentication>
          <UseCustomServer>False</UseCustomServer>
          <CustomServerUrl>
          </CustomServerUrl>
          <SaveServerSettingsInUserFile>False</SaveServerSettingsInUserFile>
        </WebProjectProperties>
      </FlavorProperties>
    </VisualStudio>
  </ProjectExtensions>
  <PropertyGroup Condition="'$(Configuration)' == 'Debug'">
    <TypeScriptTarget>ES5</TypeScriptTarget>
    <TypeScriptIncludeComments>false</TypeScriptIncludeComments>
    <TypeScriptSourceMap>false</TypeScriptSourceMap>
  </PropertyGroup>
  <PropertyGroup Condition="'$(Configuration)' == 'Release'">
    <TypeScriptTarget>ES5</TypeScriptTarget>
    <TypeScriptIncludeComments>false</TypeScriptIncludeComments>
    <TypeScriptSourceMap>false</TypeScriptSourceMap>
  </PropertyGroup>
  <Import Project="$(MSBuildExtensionsPath32)\Microsoft\VisualStudio\v$(VisualStudioVersion)\TypeScript\Microsoft.TypeScript.targets" />
  <PropertyGroup>
    <PostBuildEvent>copy $(ProjectDir)\..\build\kiwi.js $(ProjectDir)\..\examples\</PostBuildEvent>
  </PropertyGroup>
  <PropertyGroup>
    <PreBuildEvent>
    </PreBuildEvent>
  </PropertyGroup>
</Project><|MERGE_RESOLUTION|>--- conflicted
+++ resolved
@@ -21,126 +21,6 @@
     <UpgradeBackupLocation />
   </PropertyGroup>
   <ItemGroup>
-<<<<<<< HEAD
-    <TypeScriptCompile Include="Tweening\Chaining.ts" />
-    <TypeScriptCompile Include="Transform\Alpha.ts" />
-    <TypeScriptCompile Include="Input\General.ts" />
-    <TypeScriptCompile Include="Tilemaps\Generation.ts" />
-    <TypeScriptCompile Include="Audio\FiringOfRockets.ts" />
-    <TypeScriptCompile Include="Hud\SpotTheNinja.ts" />
-    <TypeScriptCompile Include="Hud\Platformer.ts" />
-    <TypeScriptCompile Include="Hud\AmmoOut.ts" />
-    <TypeScriptCompile Include="Audio\MachineGunDeath.ts" />
-    <Content Include="Audio\MachineGunDeath.js">
-      <DependentUpon>MachineGunDeath.ts</DependentUpon>
-    </Content>
-    <Content Include="Hud\AmmoOut.js">
-      <DependentUpon>AmmoOut.ts</DependentUpon>
-    </Content>
-    <Content Include="Hud\Platformer.js">
-      <DependentUpon>Platformer.ts</DependentUpon>
-    </Content>
-    <Content Include="Hud\ScoreWidget.js">
-      <DependentUpon>SpotTheNinja.ts</DependentUpon>
-    </Content>
-    <TypeScriptCompile Include="Introduction\ExtendSprite.ts" />
-    <Content Include="Introduction\ExtendSprite.js">
-      <DependentUpon>ExtendSprite.ts</DependentUpon>
-    </Content>
-    <Content Include="Stage\StageSize.js" />
-    <TypeScriptCompile Include="Stage\StageSize.ts" />
-    <Content Include="Tilemaps\Generation.js">
-      <DependentUpon>Generation.ts</DependentUpon>
-    </Content>
-    <Content Include="Input\General.js">
-      <DependentUpon>General.ts</DependentUpon>
-    </Content>
-    <TypeScriptCompile Include="Input\MouseManager.ts" />
-    <TypeScriptCompile Include="Input\KeyboardEvents.ts" />
-    <Content Include="Input\MouseManager.js">
-      <DependentUpon>MouseManager.ts</DependentUpon>
-    </Content>
-    <TypeScriptCompile Include="Timer\Repeating.ts" />
-    <TypeScriptCompile Include="Timer\SetNumber.ts" />
-    <TypeScriptCompile Include="Introduction\Textarea.ts" />
-    <TypeScriptCompile Include="MultiTouch\TouchManager.ts" />
-    <TypeScriptCompile Include="States\SwitchingBetween.ts" />
-    <Content Include="States\SwitchingBetween.js">
-      <DependentUpon>SwitchingBetween.ts</DependentUpon>
-    </Content>
-    <TypeScriptCompile Include="Tilemaps\Paralax.ts" />
-    <Content Include="Tilemaps\Paralax.js">
-      <DependentUpon>Paralax.ts</DependentUpon>
-    </Content>
-    <TypeScriptCompile Include="Tilemaps\Physics.ts" />
-    <Content Include="Tilemaps\Physics.js">
-      <DependentUpon>Physics.ts</DependentUpon>
-    </Content>
-    <Content Include="Timer\SetNumber.js">
-      <DependentUpon>SetNumber.ts</DependentUpon>
-    </Content>
-    <Content Include="Timer\TimerEvent.js">
-      <DependentUpon>Repeating.ts</DependentUpon>
-    </Content>
-    <Content Include="Transform\Alpha.js">
-      <DependentUpon>Alpha.ts</DependentUpon>
-    </Content>
-    <TypeScriptCompile Include="Transform\GroupTransform.ts" />
-    <Content Include="Transform\Group.js">
-      <DependentUpon>GroupTransform.ts</DependentUpon>
-    </Content>
-    <Content Include="Tweening\CreateTween.js">
-      <DependentUpon>CreateTween.ts</DependentUpon>
-    </Content>
-    <TypeScriptCompile Include="Tweening\CreateTween.ts" />
-    <TypeScriptCompile Include="Tweening\Looping.ts" />
-    <TypeScriptCompile Include="Tweening\EasingMethods.ts" />
-    <TypeScriptCompile Include="Transform\Moving.ts" />
-    <Content Include="Transform\Moving.js">
-      <DependentUpon>Moving.ts</DependentUpon>
-    </Content>
-    <TypeScriptCompile Include="Transform\Rotation.ts" />
-    <Content Include="Transform\Rotation.js">
-      <DependentUpon>Rotation.ts</DependentUpon>
-    </Content>
-    <Content Include="Transform\Scaling.js">
-      <DependentUpon>Scaling.ts</DependentUpon>
-    </Content>
-    <TypeScriptCompile Include="Transform\Scaling.ts" />
-    <TypeScriptCompile Include="Introduction\Spritesheets.ts" />
-    <TypeScriptCompile Include="AnimationComponent\Creation.ts" />
-    <TypeScriptCompile Include="AnimationComponent\AddingCallbacks.ts" />
-    <Content Include="AnimationComponent\Animation.js">
-      <DependentUpon>Creation.ts</DependentUpon>
-    </Content>
-    <TypeScriptCompile Include="Introduction\Sprite.ts" />
-    <TypeScriptCompile Include="AnimationComponent\MultipleSprites.ts" />
-    <TypeScriptCompile Include="AnimationComponent\NextAndPrevFrames.ts" />
-    <TypeScriptCompile Include="AnimationComponent\PausingAndResuming.ts" />
-    <TypeScriptCompile Include="Input\Dragging.ts" />
-    <TypeScriptCompile Include="AnimationComponent\PlayingInReverse.ts" />
-    <Content Include="AnimationComponent\PlayingInReverse.js">
-      <DependentUpon>PlayingInReverse.ts</DependentUpon>
-    </Content>
-    <Content Include="Input\Dragging.js">
-      <DependentUpon>Dragging.ts</DependentUpon>
-    </Content>
-    <TypeScriptCompile Include="Input\InputComponent.ts" />
-    <Content Include="Input\OnDownEvent.js">
-      <DependentUpon>InputComponent.ts</DependentUpon>
-    </Content>
-    <Content Include="Introduction\Sprite.js">
-      <DependentUpon>Sprite.ts</DependentUpon>
-    </Content>
-    <Content Include="Introduction\Introduction.js">
-      <DependentUpon>StateIntroduction.ts</DependentUpon>
-    </Content>
-    <TypeScriptCompile Include="Introduction\StateIntroduction.ts" />
-    <TypeScriptCompile Include="Introduction\StaticImage.ts" />
-    <Content Include="Introduction\1- Creation.js">
-      <DependentUpon>StaticImage.ts</DependentUpon>
-    </Content>
-=======
     <None Include="Input\MultiTouch.ts" />
     <None Include="Introduction\SwitchingStates.ts" />
     <None Include="Tweening\Chaining.ts" />
@@ -176,7 +56,6 @@
     <None Include="Input\InputComponent.ts" />
     <None Include="Introduction\StateIntroduction.ts" />
     <None Include="Introduction\StaticImage.ts" />
->>>>>>> 2b124edc
     <Content Include="cocoon.php" />
     <TypeScriptCompile Include="Dummy\DummyScript.ts" />
     <Content Include="Dummy\DummyScript.js">
