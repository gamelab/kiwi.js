/// <reference path="../../src/Kiwi.ts" />

class TextureAtlas extends Kiwi.State {

    constructor() {
        super('TextureAtlas');
    }

    preload() {
        this.addTextureAtlas('atlasImage', 'assets/textureatlas/1945_sprites.png', 'atlasJson', 'assets/textureatlas/atlas.min.json');
    }

    public orangeEnemy: Kiwi.GameObjects.Sprite;
    public blueEnemyA: Kiwi.GameObjects.Sprite;
    public blueEnemyB: Kiwi.GameObjects.Sprite;
    public greenEnemyA: Kiwi.GameObjects.Sprite;
    public greenEnemyB: Kiwi.GameObjects.Sprite;

    public playerPlane: Kiwi.GameObjects.Sprite;

    public submarineA: Kiwi.GameObjects.Sprite;
    public submarineB: Kiwi.GameObjects.Sprite;

    create() {

        this.submarineA = new Kiwi.GameObjects.Sprite(this.textures.atlasImage, 120, 400);
        this.submarineB = new Kiwi.GameObjects.Sprite(this.textures.atlasImage, 670, 400);
        this.submarineA.animation.play('submarineRise');
        this.submarineB.animation.play('submarineRise');

        this.blueEnemyA = new Kiwi.GameObjects.Sprite(this.textures.atlasImage, 80, 100);
        this.blueEnemyB = new Kiwi.GameObjects.Sprite(this.textures.atlasImage, 680, 100);
        this.blueEnemyA.animation.play('enemyBlueIdle');
        this.blueEnemyB.animation.play('enemyBlueIdle');

        this.orangeEnemy = new Kiwi.GameObjects.Sprite(this.textures.atlasImage, 380, 200);
        this.orangeEnemy.animation.play('enemyOrangeIdle');
        
        this.greenEnemyA = new Kiwi.GameObjects.Sprite(this.textures.atlasImage, 230, 150);
        this.greenEnemyB = new Kiwi.GameObjects.Sprite(this.textures.atlasImage, 530, 150);
        this.greenEnemyA.animation.play('enemyGreenIdle');
        this.greenEnemyB.animation.play('enemyGreenIdle');

        this.playerPlane = new Kiwi.GameObjects.Sprite(this.textures.atlasImage, 365, 300);
        this.playerPlane.animation.play('Player');

        this.blueEnemyA.input.onRelease.add(this.spinB, this);
        this.blueEnemyB.input.onRelease.addOnce(this.flipB, this);
        this.orangeEnemy.input.onRelease.add(this.spinO, this);
        this.greenEnemyA.input.onRelease.addOnce(this.flipG, this);
        this.greenEnemyB.input.onRelease.add(this.spinG, this);

        this.playerPlane.input.onRelease.addOnce(this.submarinesAreGo, this);

        this.addChild(this.blueEnemyA);
        this.addChild(this.blueEnemyB);
        this.addChild(this.orangeEnemy);
        this.addChild(this.greenEnemyA);
        this.addChild(this.greenEnemyB);

        this.addChild(this.playerPlane); 

    }

    submarinesAreGo() {
        this.addChild(this.submarineA);
        this.addChild(this.submarineB);
    }

    spinB() {
        this.blueEnemyA.animation.play('enemyBlueSpin');
<<<<<<< HEAD
       // this.blueEnemyA.animation.getAnimation('enemyBlueSpin').onComplete.add(function () {
       //     this.blueEnemyA.animation.play('enemyBlueIdle');
       // }, this);
    }
    flipB() {
        this.blueEnemyB.animation.play('enemyBlueFlip');
      //  this.blueEnemyB.animation.getAnimation('enemyBlueFlip').onComplete.add(function () {
      //      this.blueEnemyB.animation.play('enemyBlueUpsidedown');
      //  }, this);
    }
    spinO() {
        this.orangeEnemy.animation.play('enemyOrangeSpin');
     //   this.orangeEnemy.animation.getAnimation('enemyOrangeSpin').onComplete.add(function () {
      //      this.orangeEnemy.animation.play('enemyOrangeIdle');
     //   }, this);
    }
    flipG() {
        this.greenEnemyA.animation.play('enemyGreenFlip');
     //   this.greenEnemyA.animation.getAnimation('enemyGreenFlip').onComplete.add(function () {
     //       this.greenEnemyA.animation.play('enemyGreenUpsidedown');
     //   }, this);
    }
    spinG() {
        this.greenEnemyB.animation.play('enemyGreenSpin');
     //   this.greenEnemyB.animation.getAnimation('enemyGreenSpin').onComplete.add(function () {
      //      this.greenEnemyB.animation.play('enemyGreenIdle');
      //  }, this);
=======
        this.blueEnemyA.animation.getAnimation('enemyBlueSpin').onStop.add(function () {
            this.blueEnemyA.animation.play('enemyBlueIdle');
        }, this);
    }
    flipB() {
        this.blueEnemyB.animation.play('enemyBlueFlip');
        this.blueEnemyB.animation.getAnimation('enemyBlueFlip').onStop.add(function () {
            this.blueEnemyB.animation.play('enemyBlueUpsidedown');
        }, this);
    }
    spinO() {
        this.orangeEnemy.animation.play('enemyOrangeSpin');
        this.orangeEnemy.animation.getAnimation('enemyOrangeSpin').onStop.add(function () {
            this.orangeEnemy.animation.play('enemyOrangeIdle');
        }, this);
    }
    flipG() {
        this.greenEnemyA.animation.play('enemyGreenFlip');
        this.greenEnemyA.animation.getAnimation('enemyGreenFlip').onStop.add(function () {
            this.greenEnemyA.animation.play('enemyGreenUpsidedown');
        }, this);
    }
    spinG() {
        this.greenEnemyB.animation.play('enemyGreenSpin');
        this.greenEnemyB.animation.getAnimation('enemyGreenSpin').onStop.add(function () {
            this.greenEnemyB.animation.play('enemyGreenIdle');
        }, this);
>>>>>>> 3ef73cb0
    }



}<|MERGE_RESOLUTION|>--- conflicted
+++ resolved
@@ -69,35 +69,6 @@
 
     spinB() {
         this.blueEnemyA.animation.play('enemyBlueSpin');
-<<<<<<< HEAD
-       // this.blueEnemyA.animation.getAnimation('enemyBlueSpin').onComplete.add(function () {
-       //     this.blueEnemyA.animation.play('enemyBlueIdle');
-       // }, this);
-    }
-    flipB() {
-        this.blueEnemyB.animation.play('enemyBlueFlip');
-      //  this.blueEnemyB.animation.getAnimation('enemyBlueFlip').onComplete.add(function () {
-      //      this.blueEnemyB.animation.play('enemyBlueUpsidedown');
-      //  }, this);
-    }
-    spinO() {
-        this.orangeEnemy.animation.play('enemyOrangeSpin');
-     //   this.orangeEnemy.animation.getAnimation('enemyOrangeSpin').onComplete.add(function () {
-      //      this.orangeEnemy.animation.play('enemyOrangeIdle');
-     //   }, this);
-    }
-    flipG() {
-        this.greenEnemyA.animation.play('enemyGreenFlip');
-     //   this.greenEnemyA.animation.getAnimation('enemyGreenFlip').onComplete.add(function () {
-     //       this.greenEnemyA.animation.play('enemyGreenUpsidedown');
-     //   }, this);
-    }
-    spinG() {
-        this.greenEnemyB.animation.play('enemyGreenSpin');
-     //   this.greenEnemyB.animation.getAnimation('enemyGreenSpin').onComplete.add(function () {
-      //      this.greenEnemyB.animation.play('enemyGreenIdle');
-      //  }, this);
-=======
         this.blueEnemyA.animation.getAnimation('enemyBlueSpin').onStop.add(function () {
             this.blueEnemyA.animation.play('enemyBlueIdle');
         }, this);
@@ -125,7 +96,6 @@
         this.greenEnemyB.animation.getAnimation('enemyGreenSpin').onStop.add(function () {
             this.greenEnemyB.animation.play('enemyGreenIdle');
         }, this);
->>>>>>> 3ef73cb0
     }
 
 
